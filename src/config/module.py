--- conflicted
+++ resolved
@@ -1,10 +1,6 @@
-<<<<<<< HEAD
-from models.components.segmentation_models import DeepLabv3Module, SingleClassDeepLabv3Module
-
-module_dict = {"deeplabv3": DeepLabv3Module, "single_class_deeplabv3": SingleClassDeepLabv3Module}
-=======
 from models.components.segmentation_models import (
     DeepLabv3Module,
+    SingleClassDeepLabv3Module,
     SegformerB0,
     SegformerB1,
     SegformerB2,
@@ -16,11 +12,11 @@
 
 module_dict = {
     "deeplabv3": DeepLabv3Module,
+    "single_class_deeplabv3": SingleClassDeepLabv3Module,
     "segformer-b0": SegformerB0,
     "segformer-b1": SegformerB1,
     "segformer-b2": SegformerB2,
     "segformer-b3": SegformerB3,
     "segformer-b4": SegformerB4,
     "segformer-b5": SegformerB5,
-}
->>>>>>> 360c1483
+}