"""
All the __getitem__ functions will return a triplet
image, label, meta_data, with meta_data containing
paths to the non-transformed images or other necessary
information
"""

from typing import List, Optional, Tuple

import numpy as np
import torch
from albumentations import Compose
from astrovision.data import SatelliteImage
from torch.utils.data import Dataset

from functions.download_data import get_file_system


class SegmentationDataset(Dataset):
    """
    Dataset class for segmentation.
    """

    def __init__(
        self,
        patchs: List,
        labels: List,
        n_bands: int,
        from_s3: bool,
        transform: Optional[Compose] = None,
    ):
        """
        Constructor.
        """
        self.patchs = patchs
        self.labels = labels
        self.n_bands = n_bands
        self.from_s3 = from_s3
        self.transform = transform

<<<<<<< HEAD
    def __getitem__(self, idx):
        """
        Getitem method.

        Args:
            idx: Index.
=======
    def __getitem__(self, idx) -> Tuple:
        """
        Getitem fn.

        Args:
            idx: Index of item.

        Returns:
            Tuple: Image, label and metadata.
>>>>>>> 360c1483
        """
        if torch.is_tensor(idx):
            idx = idx.tolist()

        if self.from_s3:
            fs = get_file_system()
            si = SatelliteImage.from_raster(
                file_path=f"/vsis3/{self.patchs[idx]}",
                dep=None,
                date=None,
                n_bands=int(self.n_bands),
            )

            label = torch.LongTensor(np.load(fs.open(f"s3://{self.labels[idx]}")))
        else:
            si = SatelliteImage.from_raster(
                file_path=self.patchs[idx], dep=None, date=None, n_bands=int(self.n_bands)
            )

            label = torch.LongTensor(np.load(self.labels[idx]))

        # Transforms
        sample = self.transform(image=np.transpose(si.array, [1, 2, 0]), label=label)
        transformed_image = sample["image"]
        transformed_label = sample["label"]

        metadata = {"path_image": self.patchs[idx], "path_label": self.labels[idx]}
        encoded_inputs = {
            "pixel_values": transformed_image,
            "labels": transformed_label,
            "metadata": metadata,
        }
        return encoded_inputs

    def __len__(self):
        return len(self.patchs)<|MERGE_RESOLUTION|>--- conflicted
+++ resolved
@@ -38,14 +38,6 @@
         self.from_s3 = from_s3
         self.transform = transform
 
-<<<<<<< HEAD
-    def __getitem__(self, idx):
-        """
-        Getitem method.
-
-        Args:
-            idx: Index.
-=======
     def __getitem__(self, idx) -> Tuple:
         """
         Getitem fn.
@@ -55,7 +47,6 @@
 
         Returns:
             Tuple: Image, label and metadata.
->>>>>>> 360c1483
         """
         if torch.is_tensor(idx):
             idx = idx.tolist()
