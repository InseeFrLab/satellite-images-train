"""
Main script.
"""

import argparse
import gc
import os
import numpy as np
import random

import albumentations as A
import mlflow
import torch
from albumentations.pytorch.transforms import ToTensorV2
from osgeo import gdal
from torch import Generator
from torch.utils.data import DataLoader, random_split

from functions.download_data import get_patchs_labels, normalization_params
from functions.instanciators import get_dataset, get_lightning_module, get_trainer

gdal.UseExceptions()

# Command-line arguments
parser = argparse.ArgumentParser(description="PyTorch Training Satellite Images")
parser.add_argument(
    "--remote_server_uri",
    type=str,
    default="https://projet-slums-detection-***.user.lab.sspcloud.fr",
    help="MLflow URI",
    required=True,
)
parser.add_argument(
    "--experiment_name",
    type=str,
    choices=["segmentation", "detection", "classification", "test"],
    default="test",
    help="Experiment name in MLflow",
)
parser.add_argument(
    "--run_name",
    type=str,
    default="default",
    help="Run name in MLflow",
)
parser.add_argument(
    "--task",
    type=str,
    choices=["segmentation", "detection", "classification"],
    default="segmentation",
    help="Task of the training",
    required=True,
)
parser.add_argument(
    "--source",
    type=str,
    choices=["PLEIADES", "SENTINEL2"],
    default="PLEIADES",
    help="Source of the data used for the training",
    required=True,
)
parser.add_argument(
    "--dep",
    type=str,
    choices=["CAYENNE", "GUADELOUPE", "MARTINIQUE", "MAYOTTE", "REUNION"],
    default="MAYOTTE",
    help="Departement used for the training",
    required=True,
)
parser.add_argument(
    "--year",
    type=int,
    choices=[2017, 2018, 2019, 2020, 2021, 2022],
    metavar="N",
    default=2022,
    help="Year used for the training",
    required=True,
)
parser.add_argument(
    "--tiles_size",
    type=int,
    choices=[250, 125],
    metavar="N",
    default=250,
    help="Size of tiles used for the training",
    required=True,
)
parser.add_argument(
    "--type_labeler",
    type=str,
    choices=["BDTOPO"],
    default="BDTOPO",
    help="Source of data used for labelling",
)
parser.add_argument(
    "--n_bands",
    type=int,
    default=3,
    metavar="N",
    help="Number of bands used for the training",
)
parser.add_argument(
    "--logits",
    type=int,
    choices=[0, 1],
    default=0,
    help="Should model outputs be logits or probabilities",
)
parser.add_argument(
    "--batch_size",
    type=int,
    default=32,
    metavar="N",
    help="input batch size for training (default: 32)",
)
parser.add_argument(
    "--test_batch_size",
    type=int,
    default=32,
    metavar="N",
    help="input batch size for testing (default: 32)",
)
parser.add_argument(
    "--epochs",
    type=int,
    default=10,
    metavar="N",
    help="Number of epochs to train (default: 10)",
)
parser.add_argument(
    "--lr", type=float, default=0.01, metavar="LR", help="Learning rate (default: 0.01)"
)
parser.add_argument(
    "--momentum",
    type=float,
    default=0.5,
    metavar="M",
    help="SGD momentum (default: 0.5)",
)
parser.add_argument(
    "--module_name",
    type=str,
<<<<<<< HEAD
    choices=["deeplabv3", "single_class_deeplabv3"],
=======
    choices=[
        "deeplabv3",
        "segformer-b0",
        "segformer-b1",
        "segformer-b2",
        "segformer-b3",
        "segformer-b4",
        "segformer-b5",
    ],
>>>>>>> 360c1483
    default="deeplabv3",
    help="Model used as based model",
)
parser.add_argument(
    "--loss_name",
    type=str,
    choices=[
        "cross_entropy",
        "cross_entropy_ignore_0",
        "cross_entropy_weighted",
        "bce",
        "bce_logits_weighted",
    ],
    default="cross_entropy",
    help="Loss used during the training process",
)
parser.add_argument(
    "--label_smoothing",
    type=float,
    default=0.0,
    help="Label smoothing the loss function",
)
parser.add_argument(
    "--building_class_weight",
    type=float,
    default=1,
    help="Weight for the building class in the loss function",
)
parser.add_argument(
    "--num_sanity_val_steps",
    type=int,
    default=2,
    help="Number of batches of val runned before starting the training routine",
)
parser.add_argument(
    "--accumulate_batch",
    type=int,
    default=8,
    help="Number of batches used for accumlate gradient",
)
parser.add_argument(
    "--scheduler_patience",
    type=int,
    default=10,
    help="Number of epochs with no improvement after which learning rate will be reduced",
)
parser.add_argument(
    "--from_s3",
    type=int,
    choices=[0, 1],
    default=0,
    help="Read images directly from s3",
)
parser.add_argument(
    "--cuda",
    type=int,
    choices=[0, 1],
    default=0,
    help="Enables or disables CUDA training",
)
parser.add_argument("--seed", type=int, default=1, metavar="S", help="random seed (default: 1)")

args = parser.parse_args()

args.cuda = args.cuda and torch.cuda.is_available()


def main(
    remote_server_uri: str,
    experiment_name: str,
    run_name: str,
    task: str,
    source: str,
    dep: str,
    year: str,
    tiles_size: int,
    type_labeler: str,
    n_bands: str,
    logits: int,
    epochs: int,
    batch_size: int,
    test_batch_size: int,
    num_sanity_val_steps: int,
    accumulate_batch: int,
    module_name: str,
    loss_name: str,
    building_class_weight: float,
    label_smoothing: float,
    lr: float,
    momentum: float,
    scheduler_patience: int,
    from_s3: int,
    seed: int,
    cuda: int,
):
    """
    Main method.
    """

    # Seeds
    torch.manual_seed(args.seed)
    if args.cuda:
        torch.cuda.manual_seed(args.seed)
    random.seed(0)
    np.random.seed(0)

    kwargs = {"num_workers": os.cpu_count(), "pin_memory": True} if args.cuda else {}

    earlystop = {"monitor": "validation_loss", "patience": 35, "mode": "min"}
    checkpoints = [
        {
            "monitor": "validation_loss",
            "save_top_k": 1,
            "save_last": False,
            "mode": "min",
        }
    ]

    # Get patchs and labels for training
    patchs, labels = get_patchs_labels(
        from_s3, task, source, dep, year, tiles_size, type_labeler, train=True
    )
    patchs.sort()
    labels.sort()
    # Get patches and labels for test
    test_patches, test_labels = get_patchs_labels(
        from_s3, task, source, dep, year, tiles_size, type_labeler, train=False
    )
    test_patches.sort()
    test_labels.sort()

    # 2- Define the transforms to apply
    normalization_mean, normalization_std = normalization_params(
        task, source, dep, year, tiles_size, type_labeler
    )
    normalization_mean, normalization_std = (
        normalization_mean[:n_bands],
        normalization_std[:n_bands],
    )
    transform = A.Compose(
        [
            A.RandomResizedCrop(*(tiles_size,) * 2, scale=(0.7, 1.0), ratio=(0.7, 1)),
            A.HorizontalFlip(),
            A.VerticalFlip(),
            # TODO: Calculer moyenne et variance sur toutes les images
            A.Normalize(
                max_pixel_value=255.0,
                mean=normalization_mean,
                std=normalization_std,
            ),
            ToTensorV2(),
        ]
    )
    # Test transform
    test_transform = A.Compose(
        [
            # TODO: Calculer moyenne et variance sur toutes les images
            A.Normalize(
                max_pixel_value=255.0,
                mean=normalization_mean,
                std=normalization_std,
            ),
            ToTensorV2(),
        ]
    )

    # 3- Retrieve the Dataset object given the params
    # TODO: mettre en Params comme Tom a fait dans formation-mlops
    dataset = get_dataset(task, patchs, labels, n_bands, from_s3, transform)
    test_dataset = get_dataset(task, test_patches, test_labels, n_bands, from_s3, test_transform)

    # 4- Use random_split to split the dataset
    train_dataset, val_dataset = random_split(dataset, [0.8, 0.2], generator=Generator())

    # 5- Create data loaders
    train_loader = DataLoader(train_dataset, batch_size=batch_size, shuffle=True, **kwargs)
    val_loader = DataLoader(val_dataset, batch_size=test_batch_size, shuffle=False, **kwargs)
    test_loader = DataLoader(test_dataset, batch_size=test_batch_size, shuffle=False, **kwargs)

    # 6- Create the trainer and the lightning
    trainer = get_trainer(earlystop, checkpoints, epochs, num_sanity_val_steps, accumulate_batch)

    light_module = get_lightning_module(
        module_name=module_name,
        loss_name=loss_name,
        building_class_weight=building_class_weight,
        label_smoothing=label_smoothing,
        n_bands=n_bands,
        logits=bool(logits),
        task=task,
        lr=lr,
        momentum=momentum,
        earlystop=earlystop,
        scheduler_patience=scheduler_patience,
        cuda=cuda,
    )

    mlflow.set_tracking_uri(remote_server_uri)
    mlflow.set_experiment(experiment_name)
    with mlflow.start_run(run_name=run_name):
        mlflow.autolog()

        # 7- Training the model on the training set
        torch.cuda.empty_cache()
        torch.set_float32_matmul_precision("medium")
        gc.collect()

        trainer.fit(light_module, train_loader, val_loader)

        # 8- Test
        trainer.test(dataloaders=test_loader)


# Rajouter dans MLflow un fichier texte avc tous les nom des images used pour le training
# Dans le prepro check si habitation ou non et mettre dans le nom du fichier

if __name__ == "__main__":
    main(**vars(args))<|MERGE_RESOLUTION|>--- conflicted
+++ resolved
@@ -140,11 +140,9 @@
 parser.add_argument(
     "--module_name",
     type=str,
-<<<<<<< HEAD
-    choices=["deeplabv3", "single_class_deeplabv3"],
-=======
     choices=[
         "deeplabv3",
+        "single_class_deeplabv3",
         "segformer-b0",
         "segformer-b1",
         "segformer-b2",
@@ -152,7 +150,6 @@
         "segformer-b4",
         "segformer-b5",
     ],
->>>>>>> 360c1483
     default="deeplabv3",
     help="Model used as based model",
 )
