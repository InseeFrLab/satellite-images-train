--- conflicted
+++ resolved
@@ -341,18 +341,6 @@
     trainer = get_trainer(earlystop, checkpoints, epochs, num_sanity_val_steps, accumulate_batch)
 
     light_module = get_lightning_module(
-<<<<<<< HEAD
-        module_name,
-        loss_name,
-        n_bands,
-        task,
-        lr,
-        momentum,
-        earlystop,
-        scheduler_name,
-        scheduler_patience,
-        cuda,
-=======
         module_name=module_name,
         loss_name=loss_name,
         building_class_weight=building_class_weight,
@@ -363,9 +351,9 @@
         lr=lr,
         momentum=momentum,
         earlystop=earlystop,
+        scheduler_name=scheduler_name,
         scheduler_patience=scheduler_patience,
         cuda=cuda,
->>>>>>> 3edf4b50
     )
 
     mlflow.set_tracking_uri(remote_server_uri)
